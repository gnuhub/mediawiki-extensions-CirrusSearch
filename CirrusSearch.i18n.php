<?php

/**
 * Messages for CirrusSearch extension
 */

$messages = array();

/**
 * English
 */
$messages['en'] = array(
<<<<<<< HEAD
	'cirrussearch-desc' => 'Makes the search Solr-powered',
=======
	'cirrussearch-desc' => 'Elasticsearch-powered search for MediaWiki',
>>>>>>> 11704e69
	'cirrussearch-backend-error' => 'We could not complete your search due to a temporary problem.  Please try again later.',
);

/** Message documentation (Message documentation)
 */
$messages['qqq'] = array(
	'cirrussearch-desc' => '{{desc}}',
	'cirrussearch-backend-error' => 'Error message shown to the users when we have an issue communicating with our search backend',
);

/** Asturian (asturianu)
 * @author Xuacu
 */
$messages['ast'] = array(
	'cirrussearch-desc' => 'Gueta col motor Solr pa MediaWiki',
	'cirrussearch-backend-error' => 'Nun pudimos completar la gueta por un problema temporal. Por favor, vuelva a intentalo más sero.',
);

/** Belarusian (Taraškievica orthography) (беларуская (тарашкевіца)‎)
 * @author Wizardist
 */
$messages['be-tarask'] = array(
	'cirrussearch-desc' => 'Пошук у MediaWiki праз Solr',
	'cirrussearch-backend-error' => 'Мы не змаглі выканаць пошукавы запыт з-за часовых праблемаў. Паспрабуйце пазьней, калі ласка.',
);

/** German (Deutsch)
 * @author Metalhead64
 */
$messages['de'] = array(
	'cirrussearch-desc' => 'Solr-betriebene Suche',
	'cirrussearch-backend-error' => 'Deine Suche konnte aufgrund eines vorübergehenden Problems nicht abgeschlossen werden. Bitte später erneut versuchen.',
);

/** Spanish (español)
 * @author Luis Felipe Schenone
 */
$messages['es'] = array(
	'cirrussearch-desc' => 'Hace que la búsqueda sea con Solr',
	'cirrussearch-backend-error' => 'No pudimos completar tu búsqueda debido a un problema temporario. Por favor intenta de nuevo más tarde.',
);

/** French (français)
 * @author Gomoko
 */
$messages['fr'] = array(
	'cirrussearch-desc' => 'Fait effectuer la recherche par Solr',
	'cirrussearch-backend-error' => 'Nous n’avons pas pu mener à bien votre recherche à cause d’un problème temporaire. Veuillez réessayer ultérieurement.',
);

/** Galician (galego)
 * @author Toliño
 */
$messages['gl'] = array(
	'cirrussearch-desc' => 'Fai que a procura estea baseada en Solr',
	'cirrussearch-backend-error' => 'Non puidemos completar a súa procura debido a un problema temporal. Inténteo de novo máis tarde.',
);

/** Italian (italiano)
 * @author Beta16
 */
$messages['it'] = array(
	'cirrussearch-desc' => 'Ricerca realizzata con Solr per MediaWiki',
	'cirrussearch-backend-error' => 'Non si è riuscito a completare la tua ricerca a causa di un problema temporaneo. Riprova più tardi.',
);

/** Japanese (日本語)
 * @author Fryed-peach
 * @author Shirayuki
 */
$messages['ja'] = array(
	'cirrussearch-desc' => '検索に Solr 機能を追加する',
	'cirrussearch-backend-error' => '一時的な問題により検索を実行できませんでした。後でやり直してください。',
);

/** Luxembourgish (Lëtzebuergesch)
 * @author Robby
 */
$messages['lb'] = array(
	'cirrussearch-desc' => 'Solr-Sichfonctioun fir MediaWiki',
	'cirrussearch-backend-error' => 'Mir konnten Är Sich wéint engem temporäre Problem net maachen. Probéiert w.e.g. méi spéit nach eng Kéier.',
);

/** Macedonian (македонски)
 * @author Bjankuloski06
 */
$messages['mk'] = array(
	'cirrussearch-desc' => 'Пребарување со Solr',
	'cirrussearch-backend-error' => 'Не можам наполно да го изведам пребарувањето поради привремен проблем. Обидете се подоцна.',
);

/** Malay (Bahasa Melayu)
 * @author Anakmalaysia
 */
$messages['ms'] = array(
	'cirrussearch-desc' => 'Enjin pencarian yang dikuasakan oleh Solar untuk MediaWiki',
	'cirrussearch-backend-error' => 'Kami tidak dapat melengkapkan pencarian anda disebabkan masalah yang sementara. Sila cuba lagi nanti.',
);

/** Dutch (Nederlands)
 * @author Bluyten
 * @author Siebrand
 */
$messages['nl'] = array(
	'cirrussearch-desc' => 'Zoeken via Solr',
	'cirrussearch-backend-error' => 'Als gevolg van een tijdelijk probleem kon uw zoekopdracht niet worden voltooit. Probeer het later opnieuw.',
);

/** tarandíne (tarandíne)
 * @author Joetaras
 */
$messages['roa-tara'] = array(
	'cirrussearch-desc' => 'Solr-powered ricerche pe MediaUicchi',
	'cirrussearch-backend-error' => "Non ge putime combletà 'a ricerca toje pe 'nu probbleme tembonarèe. Pe piacere pruève cchiù tarde.",
);

/** Swedish (svenska)
 * @author Jopparn
 */
$messages['sv'] = array(
	'cirrussearch-backend-error' => 'Vi kunde inte slutföra din sökning på grund av ett tillfälligt problem. Försök igen senare.',
);

/** Ukrainian (українська)
 * @author Ата
 */
$messages['uk'] = array(
	'cirrussearch-desc' => 'Вмикає пошук з допомогою Solr',
	'cirrussearch-backend-error' => 'Нам не вдалося завершити ваш пошук через тимчасову проблему. Спробуйте ще раз пізніше.',
);

/** Traditional Chinese (中文（繁體）‎)
 * @author Justincheng12345
 */
$messages['zh-hant'] = array(
	'cirrussearch-desc' => 'MediaWiki的Solr搜尋',
	'cirrussearch-backend-error' => '由於出現暫時性的問題，我們未能完成你的搜尋。請稍後再試。',
);<|MERGE_RESOLUTION|>--- conflicted
+++ resolved
@@ -10,11 +10,7 @@
  * English
  */
 $messages['en'] = array(
-<<<<<<< HEAD
-	'cirrussearch-desc' => 'Makes the search Solr-powered',
-=======
 	'cirrussearch-desc' => 'Elasticsearch-powered search for MediaWiki',
->>>>>>> 11704e69
 	'cirrussearch-backend-error' => 'We could not complete your search due to a temporary problem.  Please try again later.',
 );
 
